--- conflicted
+++ resolved
@@ -932,13 +932,7 @@
         frame_idx = _mirror_index(
             start_gen_frame_idx, frames_count, self.mirror_period
         )
-<<<<<<< HEAD
-        logger.info(
-            f"Setting up frame transition to frame: {start_gen_frame_idx} with frame_idx: {frame_idx} and source_info_frames: {self.source_info_frames}"
-        )
-=======
         logger.info(f"Setting up frame transition to frame: {start_gen_frame_idx} with frame_idx: {frame_idx} and source_info_frames: {frames_count}")
->>>>>>> 4820159b
         self.starting_gen_frame_idx = start_gen_frame_idx + 1
 
         logger.info("reset")
