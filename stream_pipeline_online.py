--- conflicted
+++ resolved
@@ -4,15 +4,11 @@
 import threading
 import time
 import traceback
-<<<<<<< HEAD
 from typing import Any, Dict, List
 
 from spall_profiler import spall_profiler
 import io
 from PIL import Image
-=======
-from typing import Any, Dict
->>>>>>> 5cbb1872
 
 import numpy as np
 from loguru import logger
@@ -428,22 +424,17 @@
                         f"Time until first frame: {time.monotonic() - self.start_processing_time}"
                     )
 
-<<<<<<< HEAD
                 if gen_frame_idx % 25 == 0:
+                    if self.fps_tracker.average_fps < 25:
+                        self.num_times_below_25fps += 1
+                        if self.num_times_below_25fps > 3:
+                            logger.error(
+                                f"Average FPS is below 25 for {self.num_times_below_25fps * 25} frames. "
+                            )
+                            self.num_times_below_25fps = 0
+                            self.log_queues()
+
                     self.fps_tracker.log()
-=======
-            if gen_frame_idx % 25 == 0:
-                if self.fps_tracker.average_fps < 25:
-                    self.num_times_below_25fps += 1
-                    if self.num_times_below_25fps > 3:
-                        logger.error(
-                            f"Average FPS is below 25 for {self.num_times_below_25fps * 25} frames. "
-                        )
-                        self.num_times_below_25fps = 0
-                        self.log_queues()
-
-                self.fps_tracker.log()
->>>>>>> 5cbb1872
 
                 self.frame_queue.put([frame_data, frame_idx, gen_frame_idx])
                 self.putback_queue.task_done()
@@ -845,22 +836,12 @@
     def reset_audio_features(self):
         self.reset_audio2motion_needed.set()
 
-<<<<<<< HEAD
     @spall_profiler.profile()
-    def start_processing_audio(
-        self
-    ):
-        logger.info(f"start_processing_audio")
-        #self.starting_gen_frame_idx = interaction_params.start_frame_idx
-        #self.audio2motion.filter_amount = interaction_params.filter_amount
-        #self.motion_stitch.mouth_opening_scale = interaction_params.mouth_opening_scale
-=======
     def start_processing_audio(self):
         logger.info("start_processing_audio")
         # self.starting_gen_frame_idx = interaction_params.start_frame_idx
         # self.audio2motion.filter_amount = interaction_params.filter_amount
         # self.motion_stitch.mouth_opening_scale = interaction_params.mouth_opening_scale
->>>>>>> 5cbb1872
         self.start_processing_time = time.monotonic()
         self.is_expecting_more_audio.set()
 
